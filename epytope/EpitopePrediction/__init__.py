--- conflicted
+++ resolved
@@ -8,11 +8,9 @@
 .. moduleauthor:: schubert
 
 """
-<<<<<<< HEAD
 
-=======
 from epytope.Core.Base import AEpitopePrediction
->>>>>>> 4e116ccb
+
 from epytope.EpitopePrediction.External import *
 from epytope.EpitopePrediction.PSSM import *
 from epytope.EpitopePrediction.ANN import *
